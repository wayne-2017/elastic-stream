use std::{
    process,
    sync::atomic::{AtomicUsize, Ordering},
    time::Duration,
};

use model::data_node::DataNode;

/// Default connection timeout in seconds.
const CONNECT_TIMEOUT_IN_SECS: u64 = 3;

const HEARTBEAT_INTERVAL_IN_SECS: u64 = 30;

const MAX_ATTEMPT: u32 = 3;

static CLIENT_ID_COUNTER: AtomicUsize = AtomicUsize::new(0);

fn client_id() -> String {
    let hostname = gethostname::gethostname()
        .into_string()
        .unwrap_or(String::from("unknown"));
    format!(
        "{}-{}-{}",
        hostname,
        process::id(),
        CLIENT_ID_COUNTER.fetch_add(1, Ordering::Relaxed)
    )
}

/// Placement client configuration
#[derive(Debug)]
<<<<<<< HEAD
pub(crate) struct ClientConfig {
=======
pub struct ClientConfig {
>>>>>>> e7487ce9
    /// Maximum amount of time to wait when creating connections to placement manager servers.
    pub(crate) connect_timeout: Duration,

    pub(crate) heartbeat_interval: Duration,

    pub(crate) max_attempt: u32,

    pub(crate) client_id: String,

    pub(crate) data_node: Option<DataNode>,
}

impl Default for ClientConfig {
    fn default() -> Self {
        Self {
            connect_timeout: Duration::from_secs(CONNECT_TIMEOUT_IN_SECS),
            heartbeat_interval: Duration::from_secs(HEARTBEAT_INTERVAL_IN_SECS),
            max_attempt: MAX_ATTEMPT,
            client_id: client_id(),
            data_node: None,
        }
    }
}

impl ClientConfig {
    pub fn with_data_node(&mut self, data_node: DataNode) {
        self.data_node = Some(data_node);
    }
}

#[cfg(test)]
mod tests {
    use super::client_id;

    // Ensure generated client-id are unique.
    #[test]
    fn test_client_id() {
        let mut set = std::collections::HashSet::new();
        for _ in 0..100 {
            let client_id = client_id();
            assert_eq!(false, set.contains(&client_id));
            set.insert(client_id);
        }
        assert_eq!(100, set.len());
    }
}<|MERGE_RESOLUTION|>--- conflicted
+++ resolved
@@ -29,11 +29,7 @@
 
 /// Placement client configuration
 #[derive(Debug)]
-<<<<<<< HEAD
-pub(crate) struct ClientConfig {
-=======
 pub struct ClientConfig {
->>>>>>> e7487ce9
     /// Maximum amount of time to wait when creating connections to placement manager servers.
     pub(crate) connect_timeout: Duration,
 
